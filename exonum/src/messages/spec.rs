/// `message!` implement structure that could be sent in exonum network.
///
/// Each message is a piece of data that is signed by creators key.
/// For now it's required to set service id as `const TYPE`, message id as `const ID`, and
/// message fixed part size as `const SIZE`.
///
/// - service id should be unique inside whole exonum.
/// - message id should be unique inside each service.
///
/// For each field, it's required to set exact position in message.
/// # Usage Example:
/// ```
/// #[macro_use] extern crate exonum;
/// # extern crate serde;
///
/// const MY_SERVICE_ID: u16 = 777;
/// const MY_NEW_MESSAGE_ID: u16 = 1;
///
/// message! {
///     struct SendTwoInteger {
///         const TYPE = MY_NEW_MESSAGE_ID;
///         const ID   = MY_SERVICE_ID;
///         const SIZE = 16;
///
///         field first: u64 [0 => 8]
///         field second: u64 [8 => 16]
///     }
/// }
///
/// # fn main() {
///     let (p, creators_key) = ::exonum::crypto::gen_keypair();
/// #    let stucture = create_message(&creators_key);
/// #    println!("Debug structure = {:?}", stucture);
/// # }
///
/// # fn create_message(creators_key: &::exonum::crypto::SecretKey) -> SendTwoInteger {
///     let first = 1u64;
///     let second = 2u64;
///     SendTwoInteger::new(first, second, creators_key)
/// # }
/// ```
///
/// For additionall reference about data layout see also
/// *[ `encoding` documentation](./encoding/index.html).*
///
/// `message!` internaly use `ident_count!`, be sure to add this macro to namespace.
#[macro_export]
macro_rules! message {
    (
    $(#[$attr:meta])*
    struct $name:ident {
        const TYPE = $extension:expr;
        const ID = $id:expr;
        const SIZE = $body:expr;

        $(
        $(#[$field_attr:meta])*
        field $field_name:ident : $field_type:ty [$from:expr => $to:expr]
        )*
    }) => (
        #[derive(Clone, PartialEq)]
        $(#[$attr])*
        pub struct $name {
            raw: $crate::messages::RawMessage
        }

        impl $crate::messages::Message for $name {
            fn raw(&self) -> &$crate::messages::RawMessage {
                &self.raw
            }
        }

        impl<'a> $crate::encoding::SegmentField<'a> for $name {

            fn item_size() -> $crate::encoding::Offset {
                1
            }

            fn count(&self) -> $crate::encoding::Offset {
                self.raw.len() as $crate::encoding::Offset
            }

            fn extend_buffer(&self, buffer: &mut Vec<u8>) {
                buffer.extend_from_slice(self.raw.as_ref().as_ref())
            }

            unsafe fn from_buffer(buffer: &'a [u8],
                                    from: $crate::encoding::Offset,
                                    count: $crate::encoding::Offset) -> Self {
                let raw_message: $crate::messages::RawMessage =
                                    $crate::encoding::SegmentField::from_buffer(buffer,
                                                                from,
                                                                count);
                $crate::messages::FromRaw::from_raw(raw_message).unwrap()
            }

            fn check_data(buffer: &'a [u8],
                    from: $crate::encoding::CheckedOffset,
                    count: $crate::encoding::CheckedOffset,
                    latest_segment: $crate::encoding::CheckedOffset)
              -> $crate::encoding::Result {
                let latest_segment_origin = <$crate::messages::RawMessage as
                                $crate::encoding::SegmentField>::check_data(buffer,
                                                                from,
                                                                count,
                                                                latest_segment)?;
                // TODO: remove this allication,
                // by allowing creating message from borrowed data
                let raw_message: $crate::messages::RawMessage =
                                    unsafe { $crate::encoding::SegmentField::from_buffer(buffer,
                                                                from.unchecked_offset(),
                                                                count.unchecked_offset())};
                let _: $name = $crate::messages::FromRaw::from_raw(raw_message)?;
                Ok(latest_segment_origin)
            }
        }

        impl $crate::messages::FromRaw for $name {
            fn from_raw(raw: $crate::messages::RawMessage)
                -> Result<$name, $crate::encoding::Error> {

                if raw.len() < $body as usize {
                    return Err($crate::encoding::Error::UnexpectedlyShortPayload {
                        actual_size: raw.len() as $crate::encoding::Offset,
                        minimum_size: $body,
                    });
                }

                let len = <Self>::check_fields(&raw)?;

                if len.unchecked_offset() as usize +
                    $crate::crypto::SIGNATURE_LENGTH as usize != raw.len()  {
                   return Err("Incorrect raw message length.".into())
                }

                Ok($name { raw: raw })
            }
        }
        impl $name {
            #[cfg_attr(feature="cargo-clippy", allow(too_many_arguments))]
            /// Create messsage `$name` and sign it.
            #[allow(unused_mut)]
            pub fn new($($field_name: $field_type,)*
                       secret_key: &$crate::crypto::SecretKey) -> $name {
                use $crate::messages::{RawMessage, MessageWriter};
                check_bounds!($body, $($field_name : $field_type [$from => $to],)*);
                let mut writer = MessageWriter::new($crate::messages::PROTOCOL_MAJOR_VERSION,
                                                    $crate::messages::TEST_NETWORK_ID,
                                                    $extension, $id, $body);
                $(writer.write($field_name, $from, $to);)*
                $name { raw: RawMessage::new(writer.sign(secret_key)) }
            }

            /// Create message `$name` and append existing signature.
            #[cfg_attr(feature="cargo-clippy", allow(too_many_arguments))]
            #[allow(dead_code, unused_mut)]
            pub fn new_with_signature($($field_name: $field_type,)*
                       signature: &$crate::crypto::Signature) -> $name {
                use $crate::messages::{RawMessage, MessageWriter};
                check_bounds!($body, $($field_name : $field_type [$from => $to],)*);
                let mut writer = MessageWriter::new($crate::messages::PROTOCOL_MAJOR_VERSION,
                                                    $crate::messages::TEST_NETWORK_ID,
                                                    $extension, $id, $body);
                $(writer.write($field_name, $from, $to);)*
                $name { raw: RawMessage::new(writer.append_signature(signature)) }

            }

            #[allow(unused_variables)]
            fn check_fields(raw_message: &$crate::messages::RawMessage) -> $crate::encoding::Result {
                let latest_segment = (($body + $crate::messages::HEADER_LENGTH)
                                        as $crate::encoding::Offset).into();
                $(
                    let field_from: $crate::encoding::Offset = $from;
                    let field_to: $crate::encoding::Offset = $to;
                    let latest_segment = raw_message.check::<$field_type>(field_from.into(),
                                                    field_to.into(),
                                                    latest_segment)?;
                )*
                Ok(latest_segment)
            }

            /// return `$name`s `message_id` useable for matching.
            #[allow(dead_code)]
            pub fn message_id() -> u16 {
                $id
            }

            /// return `$name`s `service_id` useable for matching.
            #[allow(dead_code)]
            pub fn service_id() -> u16 {
                $extension
            }

            $(
            $(#[$field_attr])*
            pub fn $field_name(&self) -> $field_type {
                unsafe{ self.raw.read::<$field_type>($from, $to)}
            })*
        }

        impl $crate::storage::StorageValue for $name {
            fn hash(&self) -> $crate::crypto::Hash {
                $crate::messages::Message::hash(self)
            }

            fn into_bytes(self) -> Vec<u8> {
                self.raw.as_ref().as_ref().to_vec()
            }

            fn from_bytes(value: ::std::borrow::Cow<[u8]>) -> Self {
                $name {
                    raw: ::std::sync::Arc::new($crate::messages::MessageBuffer::from_vec(value.into_owned()))
                }
            }
        }

        impl ::std::fmt::Debug for $name {
            fn fmt(&self, fmt: &mut ::std::fmt::Formatter)
                -> Result<(), ::std::fmt::Error> {
                fmt.debug_struct(stringify!($name))
                 $(.field(stringify!($field_name), &self.$field_name()))*
                   .finish()
            }
        }

        impl $crate::encoding::serialize::json::ExonumJson for $name {
            fn deserialize_field<B> (value: &$crate::encoding::serialize::json::reexport::Value,
                                        buffer: & mut B,
                                        from: $crate::encoding::Offset,
                                        to: $crate::encoding::Offset )
                -> Result<(), Box<::std::error::Error>>
            where B: $crate::encoding::serialize::WriteBufferWrapper
            {
                use $crate::encoding::serialize::json::ExonumJsonDeserialize;
                // deserialize full field
                let structure = <Self as ExonumJsonDeserialize>::deserialize(value)?;
                // then write it
                buffer.write(from, to, structure);
                Ok(())
            }

<<<<<<< HEAD
=======

            #[allow(unused_mut)]
>>>>>>> 4de21b27
            fn serialize_field(&self)
                -> Result<$crate::encoding::serialize::json::reexport::Value,
                            Box<::std::error::Error>>
            {
                use $crate::encoding::serialize::json::reexport::Value;
                use $crate::encoding::serialize::json::reexport::Map;
                let mut body = Map::new();
                $(
                    body.insert(stringify!($field_name).to_string(),
                        self.$field_name().serialize_field()?);
                )*
                let mut structure = Map::new();
                structure.insert("body".to_string(), Value::Object(body));
                structure.insert("signature".to_string(),
                                    self.raw.signature().serialize_field()?);
                structure.insert("message_id".to_string(),
                                    self.raw.message_type().serialize_field()?);
                structure.insert("service_id".to_string(),
                                    self.raw.service_id().serialize_field()?);
                structure.insert("network_id".to_string(),
                                    self.raw.network_id().serialize_field()?);
                structure.insert("protocol_version".to_string(),
                                    self.raw.version().serialize_field()?);
                Ok(Value::Object(structure))
            }
        }

        impl $crate::encoding::serialize::json::ExonumJsonDeserialize for $name {
            #[allow(unused_imports, unused_variables, unused_mut)]
            fn deserialize(value: &$crate::encoding::serialize::json::reexport::Value)
                -> Result<Self, Box<::std::error::Error>>
            {
                use $crate::encoding::serialize::json::ExonumJson;
                use $crate::encoding::serialize::json::reexport::from_value;
                use $crate::messages::{RawMessage, MessageWriter};

                // if we could deserialize values, try append signature
                let obj = value.as_object().ok_or("Can't cast json as object.")?;

                let body = obj.get("body").ok_or("Can't get body from json.")?;

                let signature = from_value(obj.get("signature")
                                    .ok_or("Can't get signature from json")?.clone())?;
                let message_type = from_value(obj.get("message_id")
                                    .ok_or("Can't get message_type from json")?.clone())?;
                let service_id = from_value(obj.get("service_id")
                                    .ok_or("Can't get service_id from json")?.clone())?;

                let network_id = from_value(obj.get("network_id")
                                    .ok_or("Can't get network_id from json")?.clone())?;
                let protocol_version = from_value(obj.get("protocol_version")
                                        .ok_or("Can't get protocol_version from json")?.clone())?;

                if service_id != $extension {
                    return Err("service_id didn't equal real service_id.".into())
                }

                if message_type != $id {
                    return Err("message_id didn't equal real message_id.".into())
                }

                let mut writer = MessageWriter::new(protocol_version, network_id,
                                                        service_id, message_type, $body);
                let obj = body.as_object().ok_or("Can't cast body as object.")?;
                $(
                    let val = obj.get(stringify!($field_name))
                                    .ok_or("Can't get object from json.")?;
                    <$field_type as ExonumJson>::deserialize_field(val,
                                                                    &mut writer, $from, $to )?;
                )*

                Ok($name { raw: RawMessage::new(writer.append_signature(&signature)) })
            }
        }

        // TODO: Rewrite Deserialize and Serialize implementation
        impl<'de> $crate::encoding::serialize::reexport::Deserialize<'de> for $name {
            #[allow(unused_mut)]
            fn deserialize<D>(deserializer: D) -> Result<Self, D::Error>
                where D: $crate::encoding::serialize::reexport::Deserializer<'de>
            {
                use $crate::encoding::serialize::json::reexport::Value;
                use $crate::encoding::serialize::reexport::{DeError, Deserialize};
                let value = <Value as Deserialize>::deserialize(deserializer)?;
                <Self as $crate::encoding::serialize::json::ExonumJsonDeserialize>::deserialize(&value)
                .map_err(|_| D::Error::custom("Can not deserialize value."))
            }
        }

        impl $crate::encoding::serialize::reexport::Serialize for $name {
            fn serialize<S>(&self, serializer: S) -> Result<S::Ok, S::Error>
                where S: $crate::encoding::serialize::reexport::Serializer
           {
               use $crate::encoding::serialize::reexport::SerError;
                use $crate::encoding::serialize::json::ExonumJson;
                self.serialize_field()
                    .map_err(|_| S::Error::custom(
                                concat!("Can not serialize structure: ", stringify!($name))))?
                    .serialize(serializer)
            }
        }

    );
}<|MERGE_RESOLUTION|>--- conflicted
+++ resolved
@@ -240,11 +240,8 @@
                 Ok(())
             }
 
-<<<<<<< HEAD
-=======
 
             #[allow(unused_mut)]
->>>>>>> 4de21b27
             fn serialize_field(&self)
                 -> Result<$crate::encoding::serialize::json::reexport::Value,
                             Box<::std::error::Error>>
