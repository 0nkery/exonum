--- conflicted
+++ resolved
@@ -390,12 +390,8 @@
         let validator_id = config.validators
                             .iter()
                             .position(|pk| pk == self.public_key())
-<<<<<<< HEAD
-                            .map(|id| id as u16);
-=======
-                            .map(|id| id as u32);
+                            .map(|id| id as ValidatorId);
         self.whitelist.set_validators(config.validators.iter().cloned());
->>>>>>> 85ec5b83
         self.renew_validator_id(validator_id);
         trace!("Validator={:#?}", self.validator_state());
         self.config = config;
