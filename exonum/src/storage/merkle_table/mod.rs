--- conflicted
+++ resolved
@@ -51,18 +51,6 @@
         hash(left.as_ref())
     }
 }
-<<<<<<< HEAD
-/// Merkle tree over list.
-/// Данные в таблице хранятся в строчках,
-/// высота определяется количеством записаных значений H = len / 2 +1
-/// H  | Элементы
-/// 0  | Записанные данные
-/// 1  | Хэши от исходных данных
-/// 2..| Дерево хешей, где каждая новая высота считает Hash(Hash(h - 1, i), Hash(h - 1, i + 1))
-pub struct MerkleTable<'a, V> {
-    base: BaseTable<'a>,
-    count: Cell<Option<u64>>,
-=======
 
 /// Merkle tree over list. Data in table is stored in rows.
 /// Height is determined by amount of values: `H = log2(values_length) + 1`
@@ -74,10 +62,9 @@
 /// |>1| Merkle tree node, where at position `(h, i) = Hash((h - 1, 2i) + (h - 1, 2i + 1))` |
 ///
 /// `+` operation is concatenation of byte arrays.
-pub struct MerkleTable<T: Map<[u8], Vec<u8>>, K, V> {
-    map: T,
-    count: Cell<Option<K>>,
->>>>>>> 960fa2c6
+pub struct MerkleTable<'a, V> {
+    base: BaseTable<'a>,
+    count: Cell<Option<u64>>,
     _v: PhantomData<V>,
 }
 
