--- conflicted
+++ resolved
@@ -31,12 +31,9 @@
 
 pub mod fabric;
 pub mod config;
-<<<<<<< HEAD
+pub mod user_agent;
 #[macro_use]
 pub mod metrics;
-=======
-pub mod user_agent;
->>>>>>> 4ff1b1fd
 
 /// Performs the logger initialization.
 pub fn init_logger() -> Result<(), SetLoggerError> {
