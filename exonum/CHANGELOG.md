--- conflicted
+++ resolved
@@ -18,20 +18,16 @@
   around a type (e.g., `struct QuirkyI32Key(i32)`) and implement `StorageKey` for it
   using big endian encoding. Then, use the wrapper instead of the int type in indices.
   See the unit tests for `StorageKey` for an example. (#443)
+- `Transaction` `execute` method now returns  `TransactionStatus` that is stored in the blockchain and can be accessed
+  through api. The changes made by transactions that return `Err` are discarded. To migrate, add `Ok(())` as the last
+  line to the `execute` method. (#385)
   
 ### New features
 - `StorageKey` and `StorageValue` traits are implemented for `SystemTime`. (#456)
+- `StorageValue` and `CryptoHash` traits are implemented for `bool`. (#385)
 
-<<<<<<< HEAD
-### New features
-- `StorageValue` and `CryptoHash` traits are implemented for `bool`. (#385)
-- `Transaction` `execute` method now returns  `TransactionStatus` that is stored in the blockchain and can be accessed
-  through api. The changes made by transactions that return `Err` are discarded. To migrate, add `Ok(())` as the last
-  line to the `execute` method. (#385)
-=======
 ### Bug fixes
 - `ExonumJsonDeserialize` trait is implemented for `F32` and `F64`. (#461)
->>>>>>> 92fc9acc
 
 ## 0.5.1 - 2018-02-01
 
