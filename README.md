# Cryptocurrency demo

This project demonstrates how to bootstrap own cryptocurrency
with [Exonum](http://exonum.com/) blockchain.

It implements basic operations:
- create a new wallet
- add funds into a wallet
- transfer funds from the one wallet to another
- monitor blocks status

## Demo

Because of blockchain is a distributed kind of software you should to run
multiple nodes which handle the transactions and keep the data safely.

### Requirements

We prepared a minimal configuration that helps you start and test cryptocurrency
right now. Be sure you installed necessary packages:
* git
* supervisord
* node (with npm)
* bower
* Rust compiler

### Run

Clone this project to a local folder, bootstrap and start it:

```sh
git clone https://github.com/exonum/cryptocurrency
cd cryptocurrency
SERVICE_ROOT=$(pwd)/currency_root
./service/bootstrap.sh install
./service/bootstrap.sh enable
./service/bootstrap.sh start cryptocurrency
```

Ready! Open the [wallet manager](http://127.0.0.1:3000) in your browser.

## Backend

Backend keeps balances of wallets and handles secure transactions between them.
It consists of nodes which interact with each other. Distributed nodes ensure the reliability.

### Build

To build the backend, use cargo:

```
cargo build --manifest-path=backend/Cargo.toml
```

### Run

When backend was built, you should declare all nodes to run.
There is a special command `generate` which does it automatically:

```
cryptocurrency generate 4 --output-dir=example
```

In the example above we created configs for 4 nodes and put them into `example/` folder.

The next step you should start all nodes:

```
cryptocurrency run --leveldb-path=example/0 --node-config=example/validators/0.toml --public-api-address=127.0.0.1:8000
cryptocurrency run --leveldb-path=example/1 --node-config=example/validators/1.toml
cryptocurrency run --leveldb-path=example/2 --node-config=example/validators/2.toml
cryptocurrency run --leveldb-path=example/3 --node-config=example/validators/3.toml
```

## Frontend

Frontend is a lightweight single page application served by Node.js.
It communicates with the backend via REST API and uses [Exonum client](https://github.com/exonum/exonum-client) library to parse and verify data and perform cryptographic operations.

All business logic is can be found in [cryptocurrency.js](frontend/js/cryptocurrency.js).

### How it works?

Find detailed [step-by-step tutorial](http://exonum.com/doc/home/cryptocurrency/intro/) how to set up all this demo functionality from the very beginning.

### Build

Install npm dependencies:

```
cd frontend
npm install
```

<<<<<<< HEAD
Install bower dependencies:

```
bower install
```

### Run
=======
#### Run
>>>>>>> 19db97cf

Before start check backend configuration at [frontend/config.json](frontend/config.json):

```
{
  "endpoint": "http://127.0.0.1:8000",
  "network_id": 0,
  "protocol_version": 0,
  "service_id": 128,
  "validators": [
    "756f0bb877333e4059e785e38d72b716a2ae9981011563cf21e60ab16bec1fbc",
    ...
  ] 
}
```

Now run application:

```
npm start
```

Application is served on [http://127.0.0.1:3000](http://127.0.0.1:3000). Port can be changred in the [frontend/app.js](frontend/app.js).<|MERGE_RESOLUTION|>--- conflicted
+++ resolved
@@ -92,17 +92,7 @@
 npm install
 ```
 
-<<<<<<< HEAD
-Install bower dependencies:
-
-```
-bower install
-```
-
 ### Run
-=======
-#### Run
->>>>>>> 19db97cf
 
 Before start check backend configuration at [frontend/config.json](frontend/config.json):
 
